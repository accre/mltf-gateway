[build-system]
requires = ["hatchling"]
build-backend = "hatchling.build"

[project]
name = "mlflow-mltf-gateway"
dynamic = ["version"]
description = ''
readme = "README.md"
requires-python = ">=3.8"
license = "MIT"
keywords = []
authors = [
  { name = "Andrew Melo", email = "andrew.melo@gmail.com" },
]
classifiers = [
  "Development Status :: 4 - Beta",
  "Programming Language :: Python",
  "Programming Language :: Python :: 3.8",
  "Programming Language :: Python :: 3.9",
  "Programming Language :: Python :: 3.10",
  "Programming Language :: Python :: 3.11",
  "Programming Language :: Python :: 3.12",
  "Programming Language :: Python :: Implementation :: CPython",
  "Programming Language :: Python :: Implementation :: PyPy",
]
# Beats me how to break this into a dev-only depenendancy list
<<<<<<< HEAD
dependencies = [
    "mlflow-skinny",
    "jinja2",
    "requests",
    "black",
    "flask",
    "tbump",
    "flask-login",
    "flask-sqlalchemy",
    "python-dotenv",
    "PyJWT"
  ]
=======
dependencies = ["mlflow-skinny", "jinja2", "requests", "black", "flask", "tbump", "keyring",
                "keyrings.cryptfile", "oauthlib"]
>>>>>>> b7dc248a

[project.urls]
Documentation = "https://github.com/PerilousApricot/mlflow-mltf-gateway#readme"
Issues = "https://github.com/PerliousApricot/mlflow-mltf-gateway/issues"
Source = "https://github.com/PerilousApricot/mlflow-mltf-gateway"

[project.entry-points."mlflow.project_backend"]
gateway = "mlflow_mltf_gateway.gateway_client:gateway_backend_builder"

[project.scripts]
mltf = "mlflow_mltf_gateway.scripts:main"

[tool.hatch.version]
path = "src/mlflow_mltf_gateway/__about__.py"

[tool.hatch.envs.types]
extra-dependencies = [
  "mypy>=1.0.0",
]
[tool.hatch.envs.types.scripts]
check = "mypy --install-types --non-interactive {args:src/mlflow_mltf_gateway tests}"

[tool.coverage.run]
source_pkgs = ["mlflow_mltf_gateway", "tests"]
branch = true
parallel = true
omit = [
  "src/mlflow_mltf_gateway/__about__.py",
]

[tool.coverage.paths]
mlflow_mltf_gateway = ["src/mlflow_mltf_gateway", "*/mlflow-mltf-gateway/src/mlflow_mltf_gateway"]
tests = ["tests", "*/mlflow-mltf-gateway/tests"]

[tool.coverage.report]
exclude_lines = [
  "no cov",
  "if __name__ == .__main__.:",
  "if TYPE_CHECKING:",
]<|MERGE_RESOLUTION|>--- conflicted
+++ resolved
@@ -12,6 +12,7 @@
 keywords = []
 authors = [
   { name = "Andrew Melo", email = "andrew.melo@gmail.com" },
+  { name = "Prasanna Koirala", email = "prasanna.koirala@vanderbilt.edu"}
 ]
 classifiers = [
   "Development Status :: 4 - Beta",
@@ -25,23 +26,20 @@
   "Programming Language :: Python :: Implementation :: PyPy",
 ]
 # Beats me how to break this into a dev-only depenendancy list
-<<<<<<< HEAD
 dependencies = [
-    "mlflow-skinny",
-    "jinja2",
-    "requests",
+    "PyJWT",
     "black",
     "flask",
-    "tbump",
     "flask-login",
     "flask-sqlalchemy",
+    "jinja2",
+    "keyring",
+    "keyrings.cryptfile",
+    "mlflow-skinny",
     "python-dotenv",
-    "PyJWT"
+    "requests",
+    "tbump",
   ]
-=======
-dependencies = ["mlflow-skinny", "jinja2", "requests", "black", "flask", "tbump", "keyring",
-                "keyrings.cryptfile", "oauthlib"]
->>>>>>> b7dc248a
 
 [project.urls]
 Documentation = "https://github.com/PerilousApricot/mlflow-mltf-gateway#readme"
